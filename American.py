--- conflicted
+++ resolved
@@ -40,12 +40,7 @@
         -------
 
         >>> s = Stock(S0=50, vol=.3)
-<<<<<<< HEAD
-        >>> o = American(ref=s, right='put', K=52, T=2, rf_r=.05, desc='px=7.42840, see Hull p.288')
-
-=======
         >>> o = American(ref=s, right='put', K=52, T=2, rf_r=.05, desc='7.42840, Hull p.288')
->>>>>>> 72203607
         >>> o.calc_px(method='LT', nsteps=2, keep_hist=True).px_spec.px
         7.42840190270483
 
@@ -258,51 +253,6 @@
         <BLANKLINE>
         """
 
-<<<<<<< HEAD
-        return self # 11.21, added by Oleg. Temporarily disables this function until Andrew updates it.
-
-        # from math import exp
-        # from numpy import linspace
-        # if self.right == 'call' and self.ref.q != 0:
-        #     #Black's approximations outlined on pg. 346
-        #     #Dividend paying stocks assume semi-annual payments
-        #     if self.T > .5:
-        #         dividend_val1 = sum([self.ref.q * self.ref.S0 * exp(-self.rf_r * i) for i in linspace(.5, self.T - .5,
-        #                             self.T * 2 - .5)])
-        #         dividend_val2 = sum([self.ref.q * self.ref.S0 * exp(-self.rf_r * i) for i in linspace(.5, self.T - 1,
-        #                             self.T * 2 - 1)])
-        #     else:
-        #         dividend_val1 = 0
-        #         dividend_val2 = 0
-        #     first_val = European(ref=Stock(S0=self.ref.S0 - dividend_val1, vol=self.ref.vol, q=self.ref.q), right=self.right,
-        #                          K=self.K, rf_r=self.rf_r, T=self.T).pxBS
-        #     second_val = European(ref=Stock(S0=self.ref.S0 - dividend_val2, vol=self.ref.vol, q=self.ref.q),
-        #                           right=self.right, K=self.K, rf_r=self.rf_r, T=self.T - .5).pxBS
-        #     self.px_spec.add(px=float(max([first_val, second_val])), method='BSM', sub_method='Black\'s Approximation')
-        # elif self.right == 'call':
-        #     #American call is worth the same as European call if there are no dividends
-        #     self.px_spec.add(px=float(European(ref=Stock(S0=self.ref.S0, vol=self.ref.vol), right=self.right, K=self.K,
-        #                                        rf_r=self.rf_r, T=self.T).pxBS), method='BSM', sub_method='Geometric')
-        # elif self.ref.q != 0:
-        #     # I wasn't able to find a good approximation for American Put BSM w/ dividends so I'm using 200 and 201
-        #     # time step LT and taking the average. This is effectively the Antithetic Variable technique found on pg. 476 due
-        #     # to the oscillating nature of binomial tree
-        #     f_a = (American(ref=Stock(S0=self.ref.S0, vol=self.ref.vol, q=self.ref.q), right=self.right,
-        #                     K=self.K, rf_r=self.rf_r, T=self.T).calc_px(method='LT', nsteps=200).px_spec.px
-        #            + American(ref=Stock(S0=self.ref.S0, vol=self.ref.vol, q=self.ref.q), right=self.right, K=self.K,
-        #                       rf_r=self.rf_r, T=self.T).calc_px(method='LT', nsteps=201).px_spec.px) / 2
-        #     self.px_spec.add(px=float(f_a), method='BSM', sub_method='Antithetic Variable')
-        # else:
-        #     #Control Variate technique outlined on pg.463
-        #     f_a = American(ref=Stock(S0=self.ref.S0, vol=self.ref.vol), right=self.right,
-        #                    K=self.K, rf_r=self.rf_r, T=self.T).calc_px(method='LT', nsteps=100).px_spec.px
-        #     f_bsm = European(ref=Stock(S0=self.ref.S0, vol=self.ref.vol), right=self.right,
-        #                      K=self.K, rf_r=self.rf_r, T=self.T).pxBS
-        #     f_e = European(ref=Stock(S0=self.ref.S0, vol=self.ref.vol), right=self.right,
-        #                    K=self.K, rf_r=self.rf_r, T=self.T).pxLT(100)
-        #     self.px_spec.add(px=float(f_a + (f_bsm - f_e)), method='BSM', sub_method='Control Variate')
-        # return self
-=======
         #Verify Input
         assert self.right in ['call', 'put'], 'right must be "call" or "put" '
         assert self.ref.vol > 0, 'vol must be >=0'
@@ -357,7 +307,6 @@
                            K=self.K, rf_r=self.rf_r, T=self.T).calc_px(method='LT', nsteps=100).px_spec.px
             self.px_spec.add(px=float(f_a + (f_bsm - f_e)), method='BSM', sub_method='Control Variate')
         return self
->>>>>>> 72203607
 
     def _calc_MC(self):
         """ Internal function for option valuation.
