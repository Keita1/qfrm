import math
import numpy as np
from scipy import sparse


try: from qfrm.OptionValuation import *  # production:  if qfrm package is installed
except:   from OptionValuation import *  # development: if not installed and running from source

try: from qfrm.European import *  # production:  if qfrm package is installed
except:   from European import *  # development: if not installed and running from source

class Gap(OptionValuation):
    """ Gap option class.

    Inherits all methods and properties of OptionValuation class.
    A gap option has a strike price, ``K1``, and a trigger price, ``K2``. The trigger price
    determines whether or not the gap option will have a nonzero payoff. The strike price
    determines the amount of the nonzero payoff. The strike price may be greater than or
    less than the trigger price.
    """

    def calc_px(self, K2=None, method='BS', nsteps=None, npaths=None, keep_hist=False, seed=None, on = None):
        """ Wrapper function that calls appropriate valuation method.

        All parameters of ``calc_px`` are saved to local ``px_spec`` variable of class ``PriceSpec`` before
        specific pricing method (``_calc_BS()``,...) is called.
        An alternative to price calculation method ``.calc_px(method='BS',...).px_spec.px``
        is calculating price via a shorter method wrapper ``.pxBS(...)``.
        The same works for all methods (BS, LT, MC, FD).

        Parameters
        ----------
        K2: float
                Required. The secondary strike price in Gap option.
        method : str
                Required. Indicates a valuation method to be used:
                ``BS``: Black-Scholes Merton calculation
                ``LT``: Lattice tree (such as binary tree)
                ``MC``: Monte Carlo simulation methods
                ``FD``: finite differencing methods
        nsteps : int
                LT, MC, FD methods require number of times steps
        npaths : int
                MC, FD methods require number of simulation paths
        keep_hist : bool
                If True, historical information (trees, simulations, grid) are saved in self.px_spec object.
        Seed : int
                Random seed in MC methods.

        Returns
        -------
        self : Gap
            Returned object contains specifications and calculated price in  ``px_spec`` variable (``PriceSpec`` object).


        Notes
<<<<<<< HEAD
        ---------------------------------------------------------
        [1] `Chapter 14 Review Note Sample Excerpt Exotic Options: I, 2012, <http://goo.gl/s0zdjk>`_
        [2] `<https://www.ma.utexas.edu/users/mcudina/Lecture14_3_4_5.pdf>`_
=======
        -----
        A gap option has a strike price, ``K1``, and a trigger price, ``K2``. The trigger price
        determines whether or not the gap option will have a nonzero payoff. The strike price
        determines the amount of the nonzero payoff. The strike price may be greater than or
        less than the trigger price.
>>>>>>> 70316250

        Examples
        --------

        **BS**

        >>> s = Stock(S0=500000, vol=.2)
        >>> o = Gap(ref=s, right='put', K=400000, T=1, rf_r=.05, desc='Hull p.601 Example 26.1')
        >>> o.pxBS(K2=350000)
        1895.688944397

        >>> s = Stock(S0=50, vol=.2)
        >>> o = Gap(ref=s, right='call', K=57, T=1, rf_r=.09)
        >>> o.pxBS(K2=50)
        2.266910325

        >>> o.calc_px(K2=50, method='BS').px_spec # doctest: +ELLIPSIS, +NORMALIZE_WHITESPACE
        PriceSpec...px: 2.266910325...

        >>> from pandas import Series
        >>> expiries = range(1,11)
        >>> o = Series([o.update(T=t).calc_px(K2=50, method='BS').px_spec.px for t in expiries], expiries)
        >>> o.plot(grid=1, title='BS Price vs expiry (in years)') # doctest: +ELLIPSIS
        <matplotlib.axes._subplots.AxesSubplot object at ...>
        >>> import matplotlib.pyplot as plt
        >>> plt.show()

        **LT**
        The price depends on the number of tree paths. ``n=22`` can give an answer in Hull's example

        >>> s = Stock(S0=500000, vol=.2,  q = 0)
        >>> o = Gap(ref=s, right='put', K=400000, T=1, rf_r=.05,  desc = 'HULL p. 601 Exp 26.1')
        >>> o.pxLT(K2=350000, nsteps = 3, on = (1000,)*4,)
        1839.1542566569999

        >>> s = Stock(S0=50, vol=.2,  q = 0)
        >>> o = Gap(ref=s, right='call', K=57, T=1, rf_r=.09)
        >>> o.pxLT(K2=50, nsteps = 3, on = (1000,)*4,)
        2.341912846

        >>> s = Stock(S0=50, vol=.2,  q = 0)
        >>> o = Gap(ref=s, right='put', K=57, T=1, rf_r=.09)
        >>> o.pxLT(K2=50, nsteps = 3, on = (1000,)*4,)
        4.4359904060000002

        >>> from pandas import Series
        >>> expiries = range(1,11)
        >>> o = Series([o.update(T=t).pxLT(K2 = 50, nsteps=3, on = (1000,)*4,) for t in expiries], expiries)
        >>> o.plot(grid=1,title='Price vs expiry (in years)') # doctest: +ELLIPSIS
        <matplotlib.axes._subplots.AxesSubplot object at ...>


        **MC**
        Because different number of seed, ``npaths`` and ``nsteps`` will influence the option price.
        The result of MC method may not as accurate as ``BS`` and ``LT`` methods.

        The following example will generate ``px = 1895.64429636`` with ``nsteps = 998`` and ``npaths = 1000``,
        which can be verified by Hull p.601 Example 26.1
        However, for the purpose if fast runtime, I use ``nstep = 10`` and ``npaths = 10`` in all following examples,
        whose result does not match verification.

        >>> s = Stock(S0=500000, vol=.2)
        >>> o = Gap(ref=s, right='put', K=400000, T=1, rf_r=.05, desc='Hull p.601 Example 26.1')
        >>> o.pxMC(K2=350000, seed=10, npaths=10, nsteps=10)
        7534.017075587

        >>> from pandas import Series
        >>> expiries = range(1,11)
        >>> O = Series([o.update(T=t).pxMC(K2 = 350000,seed=1, npaths=2,nsteps=3) for t in expiries], expiries)
        >>> O.plot(grid=1, title='Price vs expiry (in years)') # doctest: +ELLIPSIS
        <matplotlib.axes._subplots.AxesSubplot object at ...>
        >>> import matplotlib.pyplot as plt
        >>> plt.show()

        The following example will generate px = 2.258897568 with nsteps = 90 and npaths = 101, \
        which is similar to BS example.

        >>> s = Stock(S0=50, vol=.2)
        >>> o = Gap(ref=s, right='call', K=57, T=1, rf_r=.09)
        >>> o.pxMC(K2=50, seed=2, npaths=5, nsteps=10)
        3.700735328

        The following example will generate px = 4.35362028... with nsteps = 100 and npaths = 250, \
        which is similar to BS example.

        >>> s = Stock(S0=50, vol=.2)
        >>> o = Gap(ref=s, right='put', K=57, T=1, rf_r=.09)
        >>> o.calc_px(K2=50, method='MC',seed=2, npaths=5, nsteps=10).px_spec
        ... # doctest: +ELLIPSIS, +NORMALIZE_WHITESPACE
        PriceSpec...px: 6.803865574...


        **FD**
        FD methods require sufficient fine grids.  ``npath=100``, ``nsteps=100``
        can give the right answer in the verified example.

        >>> s = Stock(S0=500000, vol=.2)
        >>> o = Gap(ref=s, right='put', K=400000, T=1, rf_r=.05, desc='Hull p.601 Example 26.1')
        >>> o.pxFD(K2=350000,npaths=10, nsteps=10)
        5745.438398555

        >>> s = Stock(S0=50, vol=.2)
        >>> o = Gap(ref=s, right='call', K=50, T=1, rf_r=.09)
        >>> o.pxFD(K2=50, npaths=10, nsteps=10)
        6.811132138

        >>> s = Stock(S0=500000, vol=.2)
        >>> o = Gap(ref=s, right='put', K=400000, T=1, rf_r=.05, desc='Hull p.601 Example 26.1')
        >>> from pandas import Series
        >>> expiries = range(1,11)
        >>> O = Series([o.update(T=t).pxFD(K2 = 350000, seed=1, npaths=10,nsteps=3) for t in expiries], expiries)
        >>> O.plot(grid=1, title='Price vs expiry (in years)-FD') # doctest: +ELLIPSIS
        <matplotlib.axes._subplots.AxesSubplot object at ...>
        >>> import matplotlib.pyplot as plt
        >>> plt.show()

<<<<<<< HEAD
=======
        See Also
        ---------------------------------------------------------
        `Review Note Sample Excerpt. Exotic Options. (Ch.14) <http://1drv.ms/1ONq7D1>`_
        `More Exotic Options (lecture slides), Milica Cudina <http://1drv.ms/1ONpYiT>`_
>>>>>>> 70316250

        :Authors:
            Yen-fei Chen <yensfly@gmail.com>,
            Thawda Aung,
            Mengyan Xie <xiemengy@gmail.com>,
            Runmin Zhang <z.runmin@gmail.com>
        """
        self.on = on
        self.K2 = float(K2)
        self.seed0 = seed
        return super().calc_px(method=method, nsteps=nsteps, npaths=npaths, keep_hist=keep_hist)

    def _calc_BS(self):
        """ Internal function for option valuation.

        See ``calc_px()`` for complete documentation.

        :Authors:
            Yen-fei Chen <yensfly@gmail.com>
        """

        _ = self

        o = European(ref=Stock(S0=_.ref.S0, vol=_.ref.vol, q=_.ref.q), right=_.right,
                      K=_.K2, rf_r=_.rf_r, T=_.T).calc_px(method='BS')
        d1 = o.px_spec.d1
        d2 = o.px_spec.d2

        # if calc of both prices is cheap, do both and include them into Price object.
        # Price.px should always point to the price of interest to the user
        # Save values as basic data types (int, floats, str), instead of numpy.array
        N = Util.norm_cdf
        px_call = float(_.ref.S0*math.exp(-_.ref.q* _.T)*N(d1)-_.K*math.exp(-_.rf_r*_.T)*N(d2))
        px_put = float(-_.ref.S0*math.exp(-_.ref.q*_.T)*N(-d1)+_.K*math.exp(-_.rf_r*_.T)*N(-d2))
        px = px_call if _.signCP == 1 else px_put if _.signCP == -1 else None

        self.px_spec.add(px=px, sub_method='standard; Hull p.335', px_call=px_call, px_put=px_put, d1=d1, d2=d2)

        return self

    def _calc_LT(self):
        """ Internal function for option valuation.
        A binomial tree pricer of Gap options that takes the average results for given step sizes in NSteps.
        Large step sizes should be used for optimal accuracy but may take a minute or so.

        Returns
        -------------------------------------------
        self: Gap
        :param
                on : Numeric Vector
                A vector of number of steps to be used in binomial tree averaging, vector of positive intergers

        .. sectionauthor:: Thawda Aung

        References :
        Hull, John C., Options, Futures and Other Derivatives, 9ed, 2014. Prentice Hall. ISBN 978-0-13-345631-8.
        http://www-2.rotman.utoronto.ca/~hull/ofod/index.html.
        Humphreys, Natalia. University of Dallas.


        """
        n = getattr(self.px_spec ,'nsteps', 5)
        assert len(self.on) > n , 'nsteps must be less than the vector on'
        _ = self
        para = self.LT_specs(n)
        vol = _.ref.vol
        ttm = _.T
        on = self.on
        r = _.rf_r
        q = _.ref.q
        S0 = _.ref.S0
        sign = _.signCP
        K2 = _.K2
        K = _.K
        px = np.zeros(n)
        for i in range(n):
            u1 = math.exp(vol * math.sqrt(ttm/ on[i]))
            d1 = 1/u1
            p1 = (math.exp( (r-q) * (ttm / on[i])) - d1 ) / (u1 - d1)
            leng = on[i]
            S = [S0 * d1**(leng - j ) * u1**(j) for j in np.arange(0 , on[i]+1)]
            O = np.zeros(len(S))
            for m in range(len(S)):
                if(sign * (S[m] - K2) > 0 ):
                    O[m] = sign* (S[m] - K)
                else:
                    O[m] = 0
            csl = np.cumsum([np.log(i) for i in np.arange(1,on[i] + 1)])
            a = np.array(0)
            a = np.insert(csl , 0 , 0 )
            csl = a
            temp = [ csl[on[i]] - csl[j] - csl[ (leng - j) ] +
                     math.log(p1 ) * (j) + math.log( 1 - p1 ) * (leng - j) for j in np.arange(0 , on[i] +1)]
            px[i] = math.exp(r * -ttm) * sum([math.exp(temp[j]) * O[j]  for j in np.arange(0,len(temp))])
            # tmp = [ csl[on[i] + 1] - csl -1 for i  ]
        Px = np.mean(px)
        self.px_spec.add(px=Px, sub_method='binomial_tree; Hull p.335', L_Tspecs=para, ref_tree = O, opt_tree = O )
        return self

    def _calc_MC(self):

        """ Internal function for option valuation.

        See ``calc_px()`` for complete documentation.

        :Authors:
            Mengyan Xie <xiemengy@gmail.com>
        """
        # Get parameters of steps and paths
        n_steps = getattr(self.px_spec, 'nsteps', 3)
        n_paths = getattr(self.px_spec, 'npaths', 3)
        _ = self

        dt = _.T / n_steps
        df = np.exp(-_.rf_r * dt)
        np.random.seed(_.seed0)

        # Stock price paths
        S = _.ref.S0 * np.exp(np.cumsum(np.random.normal((_.rf_r - 0.5 * _.ref.vol ** 2) * dt,\
                                                         _.ref.vol * np.sqrt(dt), (n_steps + 1, n_paths)), axis=0))
        S[0] = _.ref.S0
        s2 = S

        # When the stock price is greater than K2
        V = np.maximum(_.signCP * (S - _.K2), 0)

        # The payout is signCP * (S - K1)
        payout = np.maximum(_.signCP * (s2 - _.K), 0) #payout
        h = np.where(V > 0.0, payout, V) # payout if V > 0.0, payout else 0.0

        # Add the time value of each steps
        for t in range(n_steps-1, -1, -1):
            h[t,:] = h[t+1,:] * df

        self.px_spec.add(px=float(np.mean(h[0,:])), sub_method='Hull p.601')
        return self

    def _calc_FD(self):
        """ Internal function for option valuation.

        See ``calc_px()`` for complete documentation.

        :Authors:
            Runmin Zhang <z.runmin@gmail.com>
        """
        # Get parameters
        time_steps = getattr(self.px_spec, 'nsteps', 5)
        px_paths = getattr(self.px_spec, 'npaths', 5)

        # Verify all the inputs are meaning full
        assert self.right in ['call', 'put'], 'right must be "call" or "put" '
        assert self.ref.vol > 0, 'vol must be >=0'
        assert self.K > 0, 'K must be > 0'
        assert self.K2 > 0, 'K2 must be > 0'
        assert self.T > 0, 'T must be > 0'
        assert self.ref.S0 >= 0, 'S must be >= 0'
        assert self.rf_r >= 0, 'r must be >= 0'

        S0 = self.ref.S0
        vol = self.ref.vol
        ttm = self.T
        K = self.K
        K2 = self.K2
        r = self.rf_r
        try: q = self.ref.q
        except: pass

        S_max   = S0*2                                # Maximum stock price
        S_min   = 0.0                                 # Minimum stock price
        d_t     = ttm/(time_steps-1)                  # Time step
        S_vec   = np.linspace(S_min,S_max,px_paths)   # Initialize the possible stock price vector
        t_vec   = np.linspace(0,ttm,time_steps)       # Initialize the time vector

        f_px    = np.zeros((px_paths,time_steps))     # Initialize the matrix. Hull's P482

        M = px_paths - 1
        N = time_steps-1

        # Set boundary conditions.
        f_px[:,-1]=S_vec

        if self.right=='call':
            # Payout at the maturity time
            init_cond = np.maximum((S_vec-K),0)*(S_vec>=K2)
            # Boundary condition
            upper_bound = 0
            # Calculate the current value
            lower_bound = np.maximum((S_vec[-1]-K),0)*(S_vec[-1]>=K2)*np.exp(-r*(ttm-t_vec))
        elif self.right=='put':
            # Payout at the maturity time
            init_cond = np.maximum((K-S_vec),0)*(S_vec<=K2)
            # Boundary condition
            upper_bound = np.maximum((K-S_vec[0]),0)*(S_vec[0]<=K2)*np.exp(-r*(ttm-t_vec))
            # Calculate the current value
            lower_bound = 0


        #Generate Matrix B in http://www.goddardconsulting.ca/option-pricing-finite-diff-implicit.html
        j_list = np.arange(0,M+1)
        a_list = 0.5*d_t*((r-q)*j_list-vol**2*j_list**2)
        b_list = 1+d_t*(vol**2*j_list**2 + r)
        c_list = 0.5*d_t*(-(r-q)*j_list-vol**2*j_list**2)

        data = (a_list[2:M],b_list[1:M],c_list[1:M-1])
        B=sparse.diags(data,[-1,0,1]).tocsc()

        # Using Implicit method to solve B-S equation
        f_px[:,N] = init_cond
        f_px[0,:] = upper_bound
        f_px[M,:]=lower_bound
        Offset = np.zeros(M-1)
        for idx in np.arange(N-1,-1,-1):
            Offset[0] = -a_list[1]*f_px[0,idx]
            Offset[-1] = -c_list[M-1]*f_px[M,idx]
            f_px[1:M,idx]=sparse.linalg.spsolve(B,f_px[1:M,idx+1]+Offset)
            f_px[:,-1] = init_cond
            f_px[0,:] = upper_bound
            f_px[-1,:]=lower_bound

        self.px_spec.add(px=float(np.interp(S0,S_vec,f_px[:,0])), sub_method='Implicit Method')
        return self
<|MERGE_RESOLUTION|>--- conflicted
+++ resolved
@@ -13,10 +13,6 @@
     """ Gap option class.
 
     Inherits all methods and properties of OptionValuation class.
-    A gap option has a strike price, ``K1``, and a trigger price, ``K2``. The trigger price
-    determines whether or not the gap option will have a nonzero payoff. The strike price
-    determines the amount of the nonzero payoff. The strike price may be greater than or
-    less than the trigger price.
     """
 
     def calc_px(self, K2=None, method='BS', nsteps=None, npaths=None, keep_hist=False, seed=None, on = None):
@@ -54,17 +50,11 @@
 
 
         Notes
-<<<<<<< HEAD
-        ---------------------------------------------------------
-        [1] `Chapter 14 Review Note Sample Excerpt Exotic Options: I, 2012, <http://goo.gl/s0zdjk>`_
-        [2] `<https://www.ma.utexas.edu/users/mcudina/Lecture14_3_4_5.pdf>`_
-=======
         -----
         A gap option has a strike price, ``K1``, and a trigger price, ``K2``. The trigger price
         determines whether or not the gap option will have a nonzero payoff. The strike price
         determines the amount of the nonzero payoff. The strike price may be greater than or
         less than the trigger price.
->>>>>>> 70316250
 
         Examples
         --------
@@ -181,13 +171,10 @@
         >>> import matplotlib.pyplot as plt
         >>> plt.show()
 
-<<<<<<< HEAD
-=======
         See Also
         ---------------------------------------------------------
         `Review Note Sample Excerpt. Exotic Options. (Ch.14) <http://1drv.ms/1ONq7D1>`_
         `More Exotic Options (lecture slides), Milica Cudina <http://1drv.ms/1ONpYiT>`_
->>>>>>> 70316250
 
         :Authors:
             Yen-fei Chen <yensfly@gmail.com>,
@@ -220,8 +207,8 @@
         # Price.px should always point to the price of interest to the user
         # Save values as basic data types (int, floats, str), instead of numpy.array
         N = Util.norm_cdf
-        px_call = float(_.ref.S0*math.exp(-_.ref.q* _.T)*N(d1)-_.K*math.exp(-_.rf_r*_.T)*N(d2))
-        px_put = float(-_.ref.S0*math.exp(-_.ref.q*_.T)*N(-d1)+_.K*math.exp(-_.rf_r*_.T)*N(-d2))
+        px_call = float(_.ref.S0*np.exp(-_.ref.q* _.T)*N(d1)-_.K*np.exp(-_.rf_r*_.T)*N(d2))
+        px_put = float(-_.ref.S0*np.exp(-_.ref.q*_.T)*N(-d1)+_.K*np.exp(-_.rf_r*_.T)*N(-d2))
         px = px_call if _.signCP == 1 else px_put if _.signCP == -1 else None
 
         self.px_spec.add(px=px, sub_method='standard; Hull p.335', px_call=px_call, px_put=px_put, d1=d1, d2=d2)
@@ -408,4 +395,4 @@
             f_px[-1,:]=lower_bound
 
         self.px_spec.add(px=float(np.interp(S0,S_vec,f_px[:,0])), sub_method='Implicit Method')
-        return self
+        return self