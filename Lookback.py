from scipy import stats
import warnings
import numpy as np
import math

from OptionValuation import *

class Lookback(OptionValuation):
    """ Lookback option class.

    Inherits all methods and properties of OptionValuation class.
    """

    def calc_px(self, method='BS', nsteps=None, npaths=None, keep_hist=False, Sfl = 50.0):
        """ Wrapper function that calls appropriate valuation method.

        User passes parameters to calc_px, which saves them to local PriceSpec object
        and calls specific pricing function (_calc_BS,...).
        This makes significantly less docstrings to write, since user is not interfacing pricing functions,
        but a wrapper function calc_px().

        Parameters
        ----------
        method : str
                Required. Indicates a valuation method to be used: 'BS', 'LT', 'MC', 'FD'
        nsteps : int
                LT, MC, FD methods require number of times steps
        npaths : int
                MC, FD methods require number of simulation paths
        keep_hist : bool
                If True, historical information (trees, simulations, grid) are saved in self.px_spec object.
        Sfl : float
                Asset floating price.
                If call option, Sfl is minimum asset price achieved to date.(If the look back has
                just been originated, Smin = S0.)
                If put option, Sfl is maximum asset price achieved to date. (If the look back has just been originated,
                Smax = S0.)
        q : float
                Dividend


        Returns
        -------
        self : Lookback

        .. sectionauthor:: Mengyan Xie, Hanting Li

        Notes
        -----

        Verification of Example:
           http://investexcel.net/asian-options-excel/
           DerivaGem, Lookback Option
           QFRM R Package, Lookback Option
           Hull P608 Example

        Notes: The LT method might not generate the same result with BS
               To improve the accuracy, the number of steps can be added

        -------
        Examples

        >>> s = Stock(S0=50, vol=.4, q=.0)
        >>> o = Lookback(ref=s, right='call', K=50, T=0.25, rf_r=.1, desc='Example from Hull Ch.26 Example 26.2 (p608)')
        >>> print(o.calc_px(method = 'BS', Sfl = 50.0).px_spec.px)
        8.037120139607019

        >>> print(o.calc_px(method = 'BS', Sfl = 50.0))
        Lookback.Lookback
        K: 50
        T: 0.25
        _right: call
        _signCP: 1
        desc: Example from Hull Ch.26 Example 26.2 (p608)
        frf_r: 0
        px_spec: PriceSpec
          Sfl: 50.0
          keep_hist: false
          method: BS
          px: 8.037120139607019
          sub_method: Look back, Hull Ch.26
        ref: Stock
          S0: 50
          curr: -
          desc: -
          q: 0.0
          tkr: -
          vol: 0.4
        rf_r: 0.1
        seed0: -
        <BLANKLINE>

        >>> s = Stock(S0=50, vol=.4, q=.0)
        >>> o = Lookback(ref=s, right='put', K=50, T=0.25, rf_r=.1, desc='Example from Internet')
        >>> print(o.calc_px(method = 'BS', Sfl = 50.0).px_spec.px)
        7.79021925989035

        >>> print(o.px_spec)
        PriceSpec
        Sfl: 50.0
        keep_hist: false
        method: BS
        px: 7.79021925989035
        sub_method: Look back, Hull Ch.26
        <BLANKLINE>

        >>> from pandas import Series;  expiries = range(1,11)
        >>> O = Series([o.update(T=t).calc_px(method='BS').px_spec.px for t in expiries], expiries)
        >>> O.plot(grid=1, title='BS Price vs expiry (in years)')
<<<<<<< HEAD
=======
        <matplotlib.axes._subplots.AxesSubplot object at ...>
>>>>>>> a93f6c10
        >>> import matplotlib.pyplot as plt
        >>> plt.show()


        >>> s = Stock(S0=35., vol=.05, q=.00)
        >>> o = Lookback(ref=s, right='call', T=0.25, rf_r=.1, desc='Hull p607')
        >>> o.calc_px(method='LT', nsteps=100, keep_hist=False).px_spec.px
        1.829899147224415

        >>> o.px_spec
        OptionValuation.PriceSpec
        LT_specs:
          a: 1.0002500312526044
          d: 0.99750312239746
          df_T: 0.9753099120283326
          df_dt: 0.999750031247396
          dt: 0.0025
          p: 0.54938119875659
          u: 1.0025031276057952
        Sfl: 50.0
        keep_hist: false
        method: LT
        nsteps: 100
        px: 1.829899147224415
        sub_method: binomial tree; Hull Ch.13


        >>> s = Stock(S0=50., vol=.4, q=.0)
        >>> o = Lookback(ref=s, right='call', T=3/12, rf_r=.1, desc='Hull p607')
        >>> o.calc_px(method='LT', nsteps=1000, keep_hist=False).px_spec.px
        8.13575890392886


        >>> s = Stock(S0=100., vol=.02, q=.0)
        >>> o = Lookback(ref=s, right='call', T=3, rf_r=.01, desc='Hull p607')
        >>> o.calc_px(method='LT', nsteps=50, keep_hist=False).px_spec.px
        6.436996102693329

        >>> # Example of option price development (LT method) with increasing maturities
        >>> from pandas import Series;  expiries = range(1,11)
        >>> s = Stock(S0=100., vol=.015, q=.0)
        >>> o = Lookback(ref=s, right='call', T=3, rf_r=.01, desc='Hull p607')
        >>> O = Series([o.update(T=t).calc_px(method='LT', nsteps=5).px_spec.px for t in expiries], expiries)
        >>> O.plot(grid=1, title='Price vs expiry (in years)')

       """

        #self.px_spec = PriceSpec(method=method, nsteps=nsteps, npaths=npaths, keep_hist=keep_hist, Sfl = Sfl)
        #return getattr(self, '_calc_' + method.upper())()
        return super().calc_px(method=method, nsteps=nsteps, npaths=npaths, keep_hist=keep_hist, Sfl = Sfl)

    def _calc_LT(self):
        """ Internal function for option valuation.

        Returns
        -------
        self: Look back

        .. sectionauthor:: Hanting Li

        .. note::
        Implementing Binomial Trees:   http://papers.ssrn.com/sol3/papers.cfm?abstract_id=1341181
        Hull Book p.607

        Examples
        -------


        """

        from numpy import array, maximum, arange

        keep_hist = getattr(self.px_spec, 'keep_hist', False)
        n = getattr(self.px_spec, 'nsteps', 3)
        _ = self.LT_specs(n)

        # Get the Price based on Binomial Tree
        S = (self.ref.S0,)
        S_tree = S
        K_tree = S

        for i in range(0, n, 1):
            if (self.signCP == -1):
                K = tuple(_['u'] * array(S)) + (S[len(S)-1],)
            else:
                K = (S[0],) + tuple(_['d'] * array(S))
            S = tuple(_['u'] * array(S)) + (_['d']*S[len(S)-1],)
            S_tree = (tuple([float(s) for s in S]),) + S_tree
            K_tree = (tuple([float(k) for k in K]),) + K_tree

        ST = self.ref.S0 * _['d'] ** arange(n, -1, -1) * _['u'] ** arange(0, n + 1)
        K = K_tree[0]
        O = maximum(self.signCP * (ST - K), 0)
        O_tree = (tuple([float(o) for o in O]),)

        for i in range(n, 0, -1):
            O = _['df_dt'] * ((1 - _['p']) * O[:i] + ( _['p']) * O[1:])  #prior option prices (@time step=i-1)
            O_tree = (tuple([float(o) for o in O]),) + O_tree

        self.px_spec.add(px=float(Util.demote(O)), method='LT', sub_method='binomial tree; Hull Ch.13',
                        LT_specs=_, ref_tree = S_tree if keep_hist else None, opt_tree = O_tree if keep_hist else None)

        return self

    def _calc_BS(self):
        """ Internal function for option valuation.

        Returns
        -------
        self: Look back

        .. sectionauthor:: Mengyan Xie

        Note
        ----
        Formular: https://en.wikipedia.org/wiki/Lookback_option


        """

        _ = self
        # Compute Parameters
        d1 = (math.log(_.ref.S0/_.K) + (_.rf_r-_.ref.q+(_.ref.vol**2)/2)*_.T)/(_.ref.vol * math.sqrt(_.T))
        d2 = d1 - _.ref.vol * math.sqrt(_.T)

        S_new = _.ref.S0 / _.px_spec.Sfl if _.signCP == 1 else _.px_spec.Sfl / _.ref.S0

        a1 = (math.log(S_new) + (_.signCP * (_.rf_r - _.ref.q) + _.ref.vol ** 2 / 2) * _.T) / (_.ref.vol * math.sqrt(_.T))
        a2 = a1 - _.ref.vol * math.sqrt(_.T)
        a3 = (math.log(S_new) + _.signCP * (-_.rf_r + _.ref.q + _.ref.vol ** 2 / 2) * _.T) / (_.ref.vol * math.sqrt(_.T))
        Y1 = _.signCP * (-2 * (_.rf_r - _.ref.q - _.ref.vol ** 2 / 2) * math.log(S_new)) / (_.ref.vol ** 2)

        c1 = _.ref.S0 * math.exp(-_.ref.q * _.T) * stats.norm.cdf(a1)
        c2 = _.ref.S0 * math.exp(-_.ref.q * _.T) * (_.ref.vol ** 2) * stats.norm.cdf(-a1) / (2 * (_.rf_r - _.ref.q))
        c3 = - _.px_spec.Sfl * math.exp(-_.rf_r * _.T) * (stats.norm.cdf(a2) - _.ref.vol ** 2 * math.exp(Y1) * stats.norm.cdf(-a3) / (2 * (_.rf_r - _.ref.q)))
        c = c1 - c2 + c3

        p1 = self.px_spec.Sfl * math.exp(-_.rf_r * _.T) * (stats.norm.cdf(a1) - _.ref.vol ** 2 * math.exp(Y1) * stats.norm.cdf(-a3) / (2 * (_.rf_r - _.ref.q)))
        p2 = _.ref.S0 * math.exp(-_.ref.q * _.T) * (_.ref.vol ** 2) * stats.norm.cdf(-a2) / (2 * (_.rf_r - _.ref.q))
        p3 = _.ref.S0 * math.exp(-_.ref.q * _.T) * stats.norm.cdf(a2)
        p = p1 + p2 - p3


        # Calculate the value of the option using the BS Equation
        if self.signCP == 1:
            self.px_spec.add(px=float(c), method='BS', sub_method='Look back, Hull Ch.26')

        else:
            self.px_spec.add(px=float(p), method='BS', sub_method='Look back, Hull Ch.26')
        return self

    def _calc_MC(self):
        """ Internal function for option valuation.

        Returns
        -------
        self: Look back

        .. sectionauthor::

        Note
        ----

        """
        return self

    def _calc_FD(self):
        """ Internal function for option valuation.

        Returns
        -------
        self: Look back

        .. sectionauthor::

        Note
        ----

        """

        return self<|MERGE_RESOLUTION|>--- conflicted
+++ resolved
@@ -107,10 +107,8 @@
         >>> from pandas import Series;  expiries = range(1,11)
         >>> O = Series([o.update(T=t).calc_px(method='BS').px_spec.px for t in expiries], expiries)
         >>> O.plot(grid=1, title='BS Price vs expiry (in years)')
-<<<<<<< HEAD
-=======
         <matplotlib.axes._subplots.AxesSubplot object at ...>
->>>>>>> a93f6c10
+
         >>> import matplotlib.pyplot as plt
         >>> plt.show()
 
@@ -233,8 +231,6 @@
 
         _ = self
         # Compute Parameters
-        d1 = (math.log(_.ref.S0/_.K) + (_.rf_r-_.ref.q+(_.ref.vol**2)/2)*_.T)/(_.ref.vol * math.sqrt(_.T))
-        d2 = d1 - _.ref.vol * math.sqrt(_.T)
 
         S_new = _.ref.S0 / _.px_spec.Sfl if _.signCP == 1 else _.px_spec.Sfl / _.ref.S0
 
