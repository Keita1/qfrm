import math
import numpy as np

try: from qfrm.OptionValuation import *  # production:  if qfrm package is installed
except:   from OptionValuation import *  # development: if not installed and running from source


class Lookback(OptionValuation):
    """ Lookback option class.

    Inherits all methods and properties of OptionValuation class.
    """

    def calc_px(self, method='BS', nsteps=None, npaths=None, keep_hist=False, Sfl = 50.0):
        """ Wrapper function that calls appropriate valuation method.

        All parameters of ``calc_px`` are saved to local ``px_spec`` variable of class ``PriceSpec`` before
        specific pricing method (``_calc_BS()``,...) is called.
        An alternative to price calculation method ``.calc_px(method='BS',...).px_spec.px``
        is calculating price via a shorter method wrapper ``.pxBS(...)``.
        The same works for all methods (BS, LT, MC, FD).

        Parameters
        ----------
        method : str
            Required. Indicates a valuation method to be used:
            ``BS``: Black-Scholes Merton calculation
            ``LT``: Lattice tree (such as binary tree)
            ``MC``: Monte Carlo simulation methods
            ``FD``: finite differencing methods
        nsteps : int
            LT, MC, FD methods require number of times steps
        npaths : int
            MC, FD methods require number of simulation paths
        keep_hist : bool
            If ``True``, historical information (trees, simulations, grid) are saved in ``self.px_spec`` object.
        Sfl : float
            Asset floating price.
            If call option, ``Sfl`` is minimum asset price achieved to date.(If the look back has
            just been originated, ``Smin = S0``.)
            If put option, Sfl is maximum asset price achieved to date. (If the look back has just been originated,
            ``Smax = S0``.)


        Returns
        -------
        self : Lookback
            Returned object contains specifications and calculated price in  ``px_spec`` variable (``PriceSpec`` object).


        Notes
        -----

        Verification of Example:

        - `Asian options tutorial and Excel spreadsheet <http://investexcel.net/asian-options-excel>`_
        - John C. Hull, 9ed, 2015, ISBN `0133456315 <http://amzn.com/0133456315>`_  p.608
        - DerivaGem software that accompanies the textbook

        The LT method might not generate the same result with BS
        To improve the accuracy, the number of steps can be added

        Examples
        --------

<<<<<<< HEAD
        **BS Examples**
=======
        **BS**
>>>>>>> 70316250

        >>> s = Stock(S0=50, vol=.4, q=.0)
        >>> o = Lookback(ref=s, right='call', K=50, T=0.25, rf_r=.1, desc='Example from Hull Ch.26 Example 26.2 (p608)')
        >>> o.pxBS(Sfl = 50.0)
        8.03712014

        >>> o.calc_px(method = 'BS', Sfl = 50.0) # doctest: +ELLIPSIS, +NORMALIZE_WHITESPACE
        Lookback...px: 8.03712014...

        >>> s = Stock(S0=50, vol=.4, q=.0)
        >>> o = Lookback(ref=s, right='put', K=50, T=0.25, rf_r=.1, desc='Hull p607')
        >>> o.pxBS(Sfl = 50.0)
        7.79021926

        >>> o.px_spec # doctest: +ELLIPSIS, +NORMALIZE_WHITESPACE
        PriceSpec...px: 7.79021926...

        >>> from pandas import Series;  expiries = range(1,11)
        >>> O = Series([o.update(T=t).calc_px(method='BS').px_spec.px for t in expiries], expiries)
        >>> O.plot(grid=1, title='BS Price vs expiry (in years)')  # doctest: +ELLIPSIS
        <matplotlib.axes._subplots.AxesSubplot object at ...>
        >>> import matplotlib.pyplot as plt
        >>> plt.show()


<<<<<<< HEAD
        **LT Examples**
=======
        **LT**
>>>>>>> 70316250

        >>> s = Stock(S0=35., vol=.05, q=.00)
        >>> o = Lookback(ref=s, right='call', K=30, T=0.25, rf_r=.1, desc='Hull p607')
        >>> o.pxLT(nsteps=100,keep_hist=False, Sfl = 50.0)
        1.829899147

        >>> o.px_spec # doctest: +ELLIPSIS, +NORMALIZE_WHITESPACE
        PriceSpec...px: 1.829899147...

        >>> s = Stock(S0=50., vol=.4, q=.0)
        >>> o = Lookback(ref=s, right='call', T=3/12, K=30, rf_r=.1, desc='Hull p607')
        >>> o.pxLT(nsteps=1000,keep_hist=False, Sfl = 50.0)
        8.135758904


        >>> s = Stock(S0=100., vol=.02, q=.0)
        >>> o = Lookback(ref=s, right='call', T=3, K=30, rf_r=.01, desc='Hull p607')
        >>> o.pxLT(nsteps=50,keep_hist=False, Sfl = 50.0)
        6.436996103

        >>> from pandas import Series
        >>> expiries = range(1,11)
        >>> O = Series([o.update(T=t).calc_px(method='LT', nsteps=5).px_spec.px for t in expiries], expiries)
        >>> O.plot(grid=1, title='Price vs expiry (in years)') # doctest: +ELLIPSIS
        <matplotlib.axes._subplots.AxesSubplot object at ...>
        >>> import matplotlib.pyplot as plt
        >>> plt.show()

<<<<<<< HEAD
        **FD Examples**
        Note: FD price is sensitive to nsteps. Since computation time is short for nsteps>10, an optimal nsteps=19
        is given in examples.
=======
        **FD**

        Note: FD price is sensitive to nsteps.
>>>>>>> 70316250

        >>> s = Stock(S0=50, vol=.4, q=.0)
        >>> o = Lookback(ref=s, right='put', K=50, T=0.25, rf_r=.1, desc='Example from Hull Ch.26 Example 26.2 (p608)')
        >>> o.pxFD(Sfl = 50.0, nsteps=3, npaths=19)
        7.917890003

        >>> o = Lookback(ref=s, right='call', K=50, T=0.25, rf_r=.1, desc='Example from Hull Ch.26 Example 26.2 (p608)')
        >>> o.pxFD(Sfl = 50.0, nsteps=3, npaths=19)
        8.067753794

        >>> o = Lookback(ref=s, right='call', K=50, T=0.25, rf_r=.1)
        >>> from pandas import Series
        >>> expiries = range(1,11)
        >>> O = Series([o.update(T=t).pxFD(Sfl = 50.0, nsteps=3, npaths=19) for t in expiries], expiries)
        >>> O.plot(grid=1, title='FD Price vs expiry (in years)') # doctest: +ELLIPSIS
        <matplotlib.axes._subplots.AxesSubplot object at ...>
        >>> import matplotlib.pyplot as plt
        >>> plt.show()

        :Authors:
            Mengyan Xie <xiemengy@gmail.com>,
            Hanting Li <hl45@rice.edu>,
            Yen-fei Chen <yensfly@gmail.com>
       """
        self.Sfl = Sfl
        return super().calc_px(method=method, nsteps=nsteps, npaths=npaths, keep_hist=keep_hist, Sfl = Sfl)

    def _calc_LT(self):
        """ Internal function for option valuation.

        See ``calc_px()`` for complete documentation.


        Notes
        -----
        Implementing Binomial Trees   `<http://papers.ssrn.com/sol3/papers.cfm?abstract_id=1341181>`_
        John C. Hull, 9ed, 2014, ISBN 0133456315 `<http://amzn.com/0133456315>`_  p.607

        :Authors:
            Hanting Li <hl45@rice.edu>

        """



        keep_hist = getattr(self.px_spec, 'keep_hist', False)
        n = getattr(self.px_spec, 'nsteps', 3)
        _ = self.LT_specs(n)

        # Get the Price based on Binomial Tree
        S = (self.ref.S0,)
        S_tree = S
        K_tree = S

        # Compute the Strike Tree
        for i in range(0, n, 1):
            if (self.signCP == -1):
                K = tuple(_['u'] * np.array(S)) + (S[len(S)-1],)
            else:
                K = (S[0],) + tuple(_['d'] * np.array(S))
            S = tuple(_['u'] * np.array(S)) + (_['d']*S[len(S)-1],)
            # The Spot Tree
            S_tree = (tuple([float(s) for s in S]),) + S_tree
            # The Strike Tree
            K_tree = (tuple([float(k) for k in K]),) + K_tree

        # The terminal stock price
        ST = self.ref.S0 * _['d'] ** np.arange(n, -1, -1) * _['u'] ** np.arange(0, n + 1)
        K = K_tree[0]
        # The payoff tree
        O = np.maximum(self.signCP * (ST - K), 0)
        O_tree = (tuple([float(o) for o in O]),)

        # Generate the Payoff tree
        for i in range(n, 0, -1):
            O = _['df_dt'] * ((1 - _['p']) * O[:i] + ( _['p']) * O[1:])  #prior option prices (@time step=i-1)
            O_tree = (tuple([float(o) for o in O]),) + O_tree

        self.px_spec.add(px=float(Util.demote(O)), method='LT', sub_method='binomial tree; Hull Ch.13',\
                        LT_specs=_, ref_tree = S_tree if keep_hist else None, opt_tree = O_tree if keep_hist else None)

        return self

    def _calc_BS(self):
        """ Internal function for option valuation.

        See ``calc_px()`` for complete documentation.

        Notes
        -----
        John C. Hull, 9ed, 2014, ISBN 0133456315 `<http://amzn.com/0133456315>`_  p.607
        Lookback option on Wikipedia `<https://goo.gl/euwJeE>`_

        :Authors:
            Mengyan Xie <xiemengy@gmail.com>
        """

        _ = self
        # Compute Parameters


        # The payoff from a floating lookback call is the amount that the final asset price exceeds the minimum asset
        # price achieved during the life of the option.
        # The payoff from a floating lookback put is the amount by which the maximum asset price achieved during the
        # life of the option exceeds the final asset price

        # compute the new stock price
        S_new = _.ref.S0 / _.px_spec.Sfl if _.signCP == 1 else _.px_spec.Sfl / _.ref.S0
        N = Util.norm_cdf

        # compute each a and c parameters from Hull p607
        a1 = (math.log(S_new) + (_.signCP * (_.rf_r - _.ref.q) + _.ref.vol ** 2 / 2) * _.T) / \
             (_.ref.vol * math.sqrt(_.T))
        a2 = a1 - _.ref.vol * math.sqrt(_.T)
        a3 = (math.log(S_new) + _.signCP * (-_.rf_r + _.ref.q + _.ref.vol ** 2 / 2) * _.T) / \
             (_.ref.vol * math.sqrt(_.T))
        Y1 = _.signCP * (-2 * (_.rf_r - _.ref.q - _.ref.vol ** 2 / 2) * math.log(S_new)) / (_.ref.vol ** 2)

        # compute call option price
        c1 = _.ref.S0 * math.exp(-_.ref.q * _.T) * N(a1)
        c2 = _.ref.S0 * math.exp(-_.ref.q * _.T) * (_.ref.vol ** 2) * N(-a1)/(2 * (_.rf_r - _.ref.q))
        c3 = - _.px_spec.Sfl * math.exp(-_.rf_r * _.T) * (N(a2) - _.ref.vol ** 2 * math.exp(Y1) * \
                                                          N(-a3) / (2 * (_.rf_r - _.ref.q)))

        c = c1 - c2 + c3

        # compute put option price
        p1 = self.px_spec.Sfl * math.exp(-_.rf_r * _.T) * (N(a1) - _.ref.vol ** 2 * math.exp(Y1) * \
                                                           N(-a3) / (2 * (_.rf_r - _.ref.q)))
        p2 = _.ref.S0 * math.exp(-_.ref.q * _.T) * (_.ref.vol ** 2) * N(-a2)/(2 * (_.rf_r - _.ref.q))
        p3 = _.ref.S0 * math.exp(-_.ref.q * _.T) * N(a2)
        p = p1 + p2 - p3


        # Calculate the value of the option using the BS Equation
        if self.signCP == 1:
            self.px_spec.add(px=float(c), method='BS', sub_method='Look back, Hull Ch.26')

        else:
            self.px_spec.add(px=float(p), method='BS', sub_method='Look back, Hull Ch.26')
        return self

    def _calc_MC(self):
        """ Internal function for option valuation.

        See ``calc_px()`` for complete documentation.

        :Authors:

        """
        return self

    def _calc_FD(self):
        """ Internal function for option valuation.

        See ``calc_px()`` for complete documentation.

        :Authors:
            Yen-fei Chen <yensfly@gmail.com>
        """
        _ = self
        M = getattr(self.px_spec, 'npaths', 5) # no. intervals of stock price
        J = np.arange(1,M) # indices of stock prices
        Smax = 2*_.ref.S0
        #dS = Smax/M # stock price interval
        S = np.linspace(0, Smax, M+1)

        N = getattr(self.px_spec, 'nsteps', 5) # no. intervals of time
        dt = _.T/N # time interval

        a = (-0.5*(_.rf_r - _.ref.q)*J*dt+0.5*_.ref.vol**2*J**2*dt)/(1+_.rf_r*dt)
        b = (1-_.ref.vol**2*J**2*dt)/(1+_.rf_r*dt)
        c = (0.5*(_.rf_r - _.ref.q)*J*dt+0.5*_.ref.vol**2*J**2*dt)/(1+_.rf_r*dt)
        A = np.diag(b) + np.diag(a[1:M-1], k=-1) + np.diag(c[0:M-2], k=+1)

        # set up boundary condition
        p = np.zeros((N+1, M+1)) # FD option price storage
        p[-1,:] = np.array(np.maximum(_.signCP*(S-_.Sfl), [0]*(M+1))) # option price when t=T
        p[:,-1] = np.array( [np.maximum(_.signCP*(Smax-_.Sfl), 0)]*(N+1) ) # option price when S=Smax
        p[:,0] = np.array( [np.maximum(_.signCP*(0-_.Sfl), 0)]*(N+1) ) # option price when S=0

        for i in range(N,0,-1):
            y = np.zeros(M-1)
            y[0] = a[0]*p[i,0]
            y[-1] = c[-1]*p[i,-1]
            p[i-1,1:M] = np.dot(p[i,1:M],A)+y
            p[i-1,:] = np.maximum(_.signCP*(S-_.Sfl), p[i-1,:])

        if _.signCP==1:
            index = np.where(S>_.ref.S0)
            self.px_spec.add(px=float(p[0, index[0][0]]), method='FD', sub_method='Implicit')
        else:
            index = np.where(S<=_.ref.S0)
            self.px_spec.add(px=float(p[0,index[0][-1]-1]), method='FD', sub_method='Implicit')

        return self<|MERGE_RESOLUTION|>--- conflicted
+++ resolved
@@ -63,11 +63,7 @@
         Examples
         --------
 
-<<<<<<< HEAD
-        **BS Examples**
-=======
         **BS**
->>>>>>> 70316250
 
         >>> s = Stock(S0=50, vol=.4, q=.0)
         >>> o = Lookback(ref=s, right='call', K=50, T=0.25, rf_r=.1, desc='Example from Hull Ch.26 Example 26.2 (p608)')
@@ -93,11 +89,7 @@
         >>> plt.show()
 
 
-<<<<<<< HEAD
-        **LT Examples**
-=======
         **LT**
->>>>>>> 70316250
 
         >>> s = Stock(S0=35., vol=.05, q=.00)
         >>> o = Lookback(ref=s, right='call', K=30, T=0.25, rf_r=.1, desc='Hull p607')
@@ -126,15 +118,9 @@
         >>> import matplotlib.pyplot as plt
         >>> plt.show()
 
-<<<<<<< HEAD
-        **FD Examples**
-        Note: FD price is sensitive to nsteps. Since computation time is short for nsteps>10, an optimal nsteps=19
-        is given in examples.
-=======
         **FD**
 
         Note: FD price is sensitive to nsteps.
->>>>>>> 70316250
 
         >>> s = Stock(S0=50, vol=.4, q=.0)
         >>> o = Lookback(ref=s, right='put', K=50, T=0.25, rf_r=.1, desc='Example from Hull Ch.26 Example 26.2 (p608)')
@@ -145,7 +131,7 @@
         >>> o.pxFD(Sfl = 50.0, nsteps=3, npaths=19)
         8.067753794
 
-        >>> o = Lookback(ref=s, right='call', K=50, T=0.25, rf_r=.1)
+        >>> o = Lookback(ref=s, right='call', K=50, T=0.25, rf_r=.1, desc='Example from Hull Ch.26 Example 26.2 (p608)')
         >>> from pandas import Series
         >>> expiries = range(1,11)
         >>> O = Series([o.update(T=t).pxFD(Sfl = 50.0, nsteps=3, npaths=19) for t in expiries], expiries)
@@ -281,9 +267,6 @@
         """ Internal function for option valuation.
 
         See ``calc_px()`` for complete documentation.
-
-        :Authors:
-
         """
         return self
 
@@ -291,16 +274,14 @@
         """ Internal function for option valuation.
 
         See ``calc_px()`` for complete documentation.
-
-        :Authors:
-            Yen-fei Chen <yensfly@gmail.com>
         """
         _ = self
         M = getattr(self.px_spec, 'npaths', 5) # no. intervals of stock price
         J = np.arange(1,M) # indices of stock prices
         Smax = 2*_.ref.S0
-        #dS = Smax/M # stock price interval
-        S = np.linspace(0, Smax, M+1)
+        dS = Smax/M # stock price interval
+        S = np.arange(0, Smax+0.00001, dS)
+        #print(S)
 
         N = getattr(self.px_spec, 'nsteps', 5) # no. intervals of time
         dt = _.T/N # time interval
@@ -323,11 +304,16 @@
             p[i-1,1:M] = np.dot(p[i,1:M],A)+y
             p[i-1,:] = np.maximum(_.signCP*(S-_.Sfl), p[i-1,:])
 
+        #from pandas import DataFrame, options
+        #options.display.float_format = '{:.3f}'.format
+        #out = DataFrame(p)
+        #print(out)
+
         if _.signCP==1:
             index = np.where(S>_.ref.S0)
-            self.px_spec.add(px=float(p[0, index[0][0]]), method='FD', sub_method='Implicit')
+            self.px_spec.add(px=float(p[0, index[0][0]]), method='FD', sub_method='Explicit', FD_specs=_)
         else:
             index = np.where(S<=_.ref.S0)
-            self.px_spec.add(px=float(p[0,index[0][-1]-1]), method='FD', sub_method='Implicit')
-
-        return self+            self.px_spec.add(px=float(p[0,index[0][-1]-1]), method='FD', sub_method='Explicit', FD_specs=_)
+
+        return self
