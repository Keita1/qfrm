from OptionValuation import *
<<<<<<< HEAD
from scipy.stats import *
from numpy import *
=======
import numpy as np
>>>>>>> 293945dd

class LowExercisePrice(OptionValuation):
    """ LowExercisePrice option class.


    Inherits all methods and properties of OptionValuation class.
    """
    def calc_px(self, method='BS', nsteps=None, npaths=None, keep_hist=False):
        """ Wrapper function that calls appropriate valuation method.

        User passes parameters to calc_px, which saves them to local PriceSpec object
        and calls specific pricing function (_calc_BS,...).
        This makes significantly less docstrings to write, since user is not interfacing pricing functions,
        but a wrapper function calc_px().

        Parameters
        ----------
        method : str
                Required. Indicates a valuation method to be used: 'BS', 'LT', 'MC', 'FD'
        nsteps : int
                LT, MC, FD methods require number of times steps
        npaths : int
                MC, FD methods require number of simulation paths
        keep_hist : bool
                If True, historical information (trees, simulations, grid) are saved in self.px_spec object.

        Returns
        -------
        self : LowExercisePrice


        Authors
        -------
        Runmin Zhang


        Examples
        --------

        LT Examples
        -----------
        #From DeriGem. S0=5, K=0.01, vol=0.30, T=4, rf_r=0.1, Steps=4, BSM European Call
        >>> s = Stock(S0=5, vol=.30)
        >>> o = LowExercisePrice(ref=s,T=4,rf_r=.10)
        >>> print(o.calc_px(method='LT',nsteps=4,keep_hist=False).px_spec.px)
        ... # doctest: +ELLIPSIS, +NORMALIZE_WHITESPACE
        4.99329679...

        >>> s = Stock(S0=19.6, vol=.21)
<<<<<<< HEAD
        >>> o = LowExercisePrice(ref=s,T=5, rf_r=.05)
        >>> o.calc_px(method='LT',nsteps=4)
        LowExercisePrice
        T: 5
        frf_r: 0
        px_spec: PriceSpec
          LT_specs:
            a: 1.0644944589178593
            d: 0.7907391503193345
            df_T: 0.7788007830714049
            df_dt: 0.9394130628134758
            dt: 1.25
            p: 0.5776642331186062
            u: 1.264639545918723
          keep_hist: false
          method: LT
          nsteps: 4
          px: 19.592211992169272
          sub_method: Binomial tree with the strike price is $0.01; Hull Ch.135
        ref: Stock
          S0: 19.6
          curr: -
          desc: -
          q: 0
          tkr: -
          vol: 0.21
        rf_r: 0.05
        seed0: -
=======
        >>> o = LowExercisePrice(ref=s,T=5,rf_r=.05)
        >>> o.calc_px(method='LT',nsteps=4) # doctest: +ELLIPSIS, +NORMALIZE_WHITESPACE
        LowExercisePrice...px: 19.592211992...
>>>>>>> 293945dd
        <BLANKLINE>

        >>> s = Stock(S0=19.6, vol=.30)
        >>> o = LowExercisePrice(ref=s,T=5,rf_r=.10)
        >>> print(o.calc_px(method='LT',nsteps=2,keep_hist=True).px_spec.ref_tree) # prints reference tree
        ((19.600000000000005,), (12.196974354006297, 31.496335800182806), (7.59011139756568, 19.6, 50.613222899891674))

        # From DeriGem. S0=5, K=0.01, vol=0.30, T=2, rf_r=0.1, Steps=4, Binomial European Call
        >>> s = Stock(S0=5, vol=.30)
        >>> o = LowExercisePrice(ref=s,T=2,rf_r=.10)
        >>> print(o.calc_px(method='LT',nsteps=4,keep_hist=False).px_spec.px) # doctest: +ELLIPSIS
        4.991812...

        >>> from pandas import Series
        >>> from numpy import arange
        >>> price = arange(5,10,1)
        >>> O = Series([LowExercisePrice(ref=Stock(S0=p, vol=.30), T=2, \
        rf_r=.08).calc_px(method='LT').px_spec.px for p in price], price)
        >>> O.plot(grid=1, title='LowExercisePrice option Price vs Spot Price (in years)') # doctest: +ELLIPSIS
        <matplotlib.axes._subplots.AxesSubplot object at ...>
        >>> plt.show()

        Notes
        -----
        [1] Wikipedia: Low Exercise Price Option - https://en.wikipedia.org/wiki/Low_Exercise_Price_Option
        [2] LEPOs Explanatory Booklet http://www.asx.com.au/documents/resources/UnderstandingLEPOs.pdf
       """

        # LowExercisePrice is an European call option with a fixed strike price $0.01
        self.K=0.01
        self.right='call'
        return super().calc_px(method=method, nsteps=nsteps, npaths=npaths, keep_hist=keep_hist)

    def _calc_BS(self):
        """ Internal function for option valuation.

        Returns
        -------
        self: LowExercisePrice

        .. sectionauthor::

        """



        return self


    def _calc_LT(self):
        """ Internal function for option valuation.
        Modified from European Call Option.

        Returns
        -------
        self: LowExercisePrice.

        .. sectionauthor:: Runmin Zhang



        Examples
        -------
        """


        # Get the # of steps of binomial tree
        n = getattr(self.px_spec, 'nsteps', 3)
        _ = self.LT_specs(n)

        # Generate the binomial tree from the parameters
        S = self.ref.S0 * _['d'] ** np.arange(n, -1, -1) * _['u'] ** np.arange(0, n + 1)

        O = np.maximum((S - 0.01), 0)          # terminal option payouts
        S_tree, O_tree = None, None

        if getattr(self.px_spec, 'keep_hist', False): # if don't keep the whole binomial tree
            S_tree = (tuple([float(s) for s in S]),)
            O_tree = (tuple([float(o) for o in O]),)

            for i in range(n, 0, -1):
                O = _['df_dt'] * ((1 - _['p']) * O[:i] + ( _['p']) * O[1:])  #prior option prices (@time step=i-1)
                S = _['d'] * S[1:i+1]                   # prior stock prices (@time step=i-1)

                S_tree = (tuple([float(s) for s in S]),) + S_tree
                O_tree = (tuple([float(o) for o in O]),) + O_tree

            out = O_tree[0][0]
        else:                                                      # If we do keep the trees
            csl = np.insert(np.cumsum(np.log(np.arange(n) + 1)), 0, 0)         # logs avoid overflow & truncation
            tmp = csl[n] - csl - csl[::-1] + np.log(_['p']) * np.arange(n + 1)\
                  + np.log(1 - _['p']) * np.arange(n + 1)[::-1]
            out = (_['df_T'] * sum(np.exp(tmp) * tuple(O)))

        self.px_spec.add(px=float(out), sub_method='Binomial tree with the strike price is $0.01; Hull Ch.135',
                         LT_specs=_, ref_tree=S_tree, opt_tree=O_tree)

        return self


    def _calc_MC(self, nsteps=3, npaths=4, keep_hist=False):
        """ Internal function for option valuation.

        Returns
        -------
        self: Basket
        .. sectionauthor::

        Notes
        -----


        """
        return self

    def _calc_FD(self, nsteps=3, npaths=4, keep_hist=False):
        """ Internal function for option valuation.

        Returns
        -------
        self: Barrier

        .. sectionauthor::

        """
        return self



<|MERGE_RESOLUTION|>--- conflicted
+++ resolved
@@ -1,10 +1,5 @@
 from OptionValuation import *
-<<<<<<< HEAD
-from scipy.stats import *
-from numpy import *
-=======
 import numpy as np
->>>>>>> 293945dd
 
 class LowExercisePrice(OptionValuation):
     """ LowExercisePrice option class.
@@ -54,40 +49,9 @@
         4.99329679...
 
         >>> s = Stock(S0=19.6, vol=.21)
-<<<<<<< HEAD
-        >>> o = LowExercisePrice(ref=s,T=5, rf_r=.05)
-        >>> o.calc_px(method='LT',nsteps=4)
-        LowExercisePrice
-        T: 5
-        frf_r: 0
-        px_spec: PriceSpec
-          LT_specs:
-            a: 1.0644944589178593
-            d: 0.7907391503193345
-            df_T: 0.7788007830714049
-            df_dt: 0.9394130628134758
-            dt: 1.25
-            p: 0.5776642331186062
-            u: 1.264639545918723
-          keep_hist: false
-          method: LT
-          nsteps: 4
-          px: 19.592211992169272
-          sub_method: Binomial tree with the strike price is $0.01; Hull Ch.135
-        ref: Stock
-          S0: 19.6
-          curr: -
-          desc: -
-          q: 0
-          tkr: -
-          vol: 0.21
-        rf_r: 0.05
-        seed0: -
-=======
         >>> o = LowExercisePrice(ref=s,T=5,rf_r=.05)
         >>> o.calc_px(method='LT',nsteps=4) # doctest: +ELLIPSIS, +NORMALIZE_WHITESPACE
         LowExercisePrice...px: 19.592211992...
->>>>>>> 293945dd
         <BLANKLINE>
 
         >>> s = Stock(S0=19.6, vol=.30)
