<<<<<<< HEAD
from OptionValuation import OptionValuation, PriceSpec, Stock
from American import American
from math import *
from numpy import *
from numpy.random import *
=======
from OptionValuation import *
from American import *
import numpy as np
import numpy.random as rnd
>>>>>>> 293945dd


class Quanto(OptionValuation):
    """ Quanto option class.

    Inherits all methods and properties of OptionValuation class.
    """

    def calc_px(self, method='BS', nsteps=None, npaths=None, keep_hist=False, vol_ex=0.0, correlation=0.0, seed=1,deg=5):
        """ Wrapper function that calls appropriate valuation method.

        User passes parameters to calc_px, which saves them to local PriceSpec object
        and calls specific pricing function (_calc_BS,...).
        This makes significantly less docstrings to write, since user is not interfacing pricing functions,
        but a wrapper function calc_px().

        Calculates the value of a plain vanilla Quanto option.

        Parameters
        ----------
        method : str
                Required. Indicates a valuation method to be used: 'BS', 'LT', 'MC', 'FD'
        nsteps : int
                LT, MC, FD methods require number of times steps
        npaths : int
                MC, FD methods require number of simulation paths
        keep_hist : bool
                If True, historical information (trees, simulations, grid) are saved in self.px_spec object.
        seed: int
                MC random seed
        deg: int
                Degrees in LSM MC method.
        Returns
        -------
        self : Quanto

<<<<<<< HEAD
        .. sectionauthor:: Patrick Granahan, Runmin Zhang
=======

        Authors
        -------
        Patrick Granahan, Runmin Zhang
>>>>>>> 293945dd

        Notes
        -----

        Examples
        --------

        Calculate the price of a Quanto option. This example comes from Hull ch.30, ex.30.5 (p.701-702)

        >>> s = Stock(S0=1200, vol=.25, q=0.015)
        >>> o = Quanto(ref=s, right='call', K=1200, T=2, rf_r=.03, frf_r=0.05)
        >>> o.calc_px(method='LT', nsteps=100, vol_ex=0.12, correlation=0.2, keep_hist=True).px_spec.px
        179.82607364328157

        >>> o.px_spec.ref_tree # doctest: +ELLIPSIS
        ((1199.999999999993,), (1158.3148318698472, 1243.1853243866492), ... 38364.96926881886, 41175.99589789209))

<<<<<<< HEAD
        >>> o.calc_px(method='LT', nsteps=100, keep_hist=False)
        Quanto
        K: 1200
        T: 2
        _right: call
        _signCP: 1
        frf_r: 0.05
        px_spec: PriceSpec
          LT_specs:
            a: 1.0003000450045003
            d: 0.965262359891545
            df_T: 0.9048374180359595
            df_dt: 0.999000499833375
            dt: 0.02
            p: 0.49540447909174495
            u: 1.0359877703222138
          keep_hist: false
          method: LT
          nsteps: 100
          px: 172.20505562521683
          sub_method: binomial tree; Hull Ch.13
        ref: Stock
          S0: 1200
          curr: -
          desc: -
          q: 0.015
          tkr: -
          vol: 0.25
        rf_r: 0.03
        seed0: -
=======
        >>> o.calc_px(method='LT', nsteps=100, keep_hist=False) # doctest: +ELLIPSIS,+NORMALIZE_WHITESPACE
        Quanto...px: 172.205...
>>>>>>> 293945dd
        <BLANKLINE>

        Calculate the price of a Quanto option. This example comes from Hull ch.30, problem.30.9.b (p.704)

        >>> s = Stock(S0=400, vol=.2, q=0.03)
        >>> o = Quanto(ref=s, right='call', K=400, T=2, rf_r=.06, frf_r=0.04)
        >>> o.calc_px(method='LT', nsteps=100, vol_ex=0.06, correlation=0.4).px_spec.px
        57.50700503047851

        Example of option price development (LT method) with increasing maturities

        >>> from pandas import Series
        >>> expiries = range(1,11)
        >>> O = Series([o.update(T=t).calc_px(method='LT', nsteps=100, vol_ex=0.12, correlation=0.2).px_spec.px \
        for t in expiries], expiries)
        >>> O.plot(grid=1, title='Price vs expiry (in years)') # doctest: +ELLIPSIS
        <matplotlib.axes._subplots.AxesSubplot object at ...>
        >>> import matplotlib.pyplot as plt
        >>> plt.show()

<<<<<<< HEAD

=======
        MC Examples
        -----------
>>>>>>> 293945dd
        Calculate the price of a Quanto option using MC method. This example comes from Hull ch.30, ex.30.5 (p.701-702)
        >>> s = Stock(S0=1200, vol=.25, q=0.015)
        >>> o = Quanto(ref=s, right='call', K=1200, T=2, rf_r=.03, frf_r=0.05)
        >>> print(o.calc_px(method='MC', nsteps=100, npaths=5000,vol_ex=0.12, correlation=0.2).px_spec.px)
        179.88546563590577

        Calculate the price of a Quanto option. This example comes from Hull ch.30, problem.30.9.b (p.704)
        >>> s = Stock(S0=400, vol=.2, q=0.03)
        >>> o = Quanto(ref=s, right='call', K=400, T=2, rf_r=.06, frf_r=0.04)
        >>> o.calc_px(method='MC', nsteps=100,npaths=4000, vol_ex=0.06, correlation=0.4).px_spec.px
        57.363490258590126

        Example of option price convergence (MC method) with increasing paths
        >>> from pandas import Series
        >>> expiries = range(1,11)
<<<<<<< HEAD
        >>> O = Series([o.update(T=t).calc_px(method='MC', nsteps=100, npaths=5000, vol_ex=0.12, correlation=0.2).px_spec.px for t in expiries], expiries)
=======
        >>> O = Series([o.update(T=t).calc_px(method='MC', nsteps=100, npaths=5000, vol_ex=0.12, correlation=0.2)\
        .px_spec.px for t in expiries], expiries)
>>>>>>> 293945dd
        >>> O.plot(grid=1, title='MC Method: Price vs expiry (in years)') # doctest: +ELLIPSIS
        <matplotlib.axes._subplots.AxesSubplot object at ...>
        >>> import matplotlib.pyplot as plt
        >>> plt.show()

        """
<<<<<<< HEAD
        self.px_spec = PriceSpec(method=method, nsteps=nsteps, npaths=npaths, keep_hist=keep_hist,
                                 vol_ex=vol_ex, correlation=correlation,seed=1,deg=deg)
        return getattr(self, '_calc_' + method.upper())()
=======
        return super().calc_px(method=method, nsteps=nsteps, \
                               npaths=npaths, keep_hist=keep_hist,vol_ex=vol_ex, correlation=correlation,seed=1,deg=deg)
>>>>>>> 293945dd

    def _calc_LT(self):
        """ Internal function for option valuation.

        Returns
        -------
        self: Quanto

        .. sectionauthor:: Patrick Granahan

        """

        # Get provided parameters
        vol_ex = getattr(self.px_spec, 'vol_ex')  # Volatility of the exchange rate
        correlation = getattr(self.px_spec, 'correlation')  # Correlation between asset and exchange rate
        keep_hist = getattr(self.px_spec, 'keep_hist', False)
        n = getattr(self.px_spec, 'nsteps', 3)

        # Compute the foreign numeraire dividend yield
        growth_rate_of_underlying = (correlation * self.ref.vol * vol_ex)
        domestic_numeraire = self.rf_r - self.ref.q
        foreign_numeraire = domestic_numeraire + growth_rate_of_underlying
        foreign_numeraire_dividend_yield = self.frf_r - foreign_numeraire

        # Once we have the foreign numeraire dividend yield calculated,
        # we can price the Quanto option using an American option with specific parameters
        stock = Stock(S0=self.ref.S0, vol=self.ref.vol, q=foreign_numeraire_dividend_yield)
        american_option = American(ref=stock, right=self.right, K=self.K, T=self.T, rf_r=self.frf_r)

        # Then we take the price spec from the American option
        self.px_spec = american_option.calc_px(method='LT', nsteps=n, keep_hist=keep_hist).px_spec

        return self

    def _calc_BS(self):
        """ Internal function for option valuation.

        Returns
        -------
        self: Quanto

        .. sectionauthor::

        Note
        ----


        """





        return self

    def _calc_MC(self):
        """ Internal function for option valuation.

        Returns
        -------
        self: Quanto

        .. sectionauthor:: Runmin Zhang

        Note
        ----
        [1] http://unicreditanduniversities.eu/uploads/assets/QuantoAdjustments_in_the_Presence_of_SV_Giese.pdf
        """


        # Verify the input
        try: deg = self.px_spec.deg
        except TypeError: deg = 5

        vol_ex = getattr(self.px_spec, 'vol_ex')  # Volatility of the exchange rate
        correlation = getattr(self.px_spec, 'correlation')  # Correlation between asset and exchange rate
        n_steps = getattr(self.px_spec, 'nsteps', 3) # # of steps
        n_paths = getattr(self.px_spec, 'npaths', 5000) # of paths in MC simulation
        _ = self


        # Compute the foreign numeraire dividend yield
        growth_rate_of_underlying = (correlation * self.ref.vol * vol_ex)
        domestic_numeraire = self.rf_r - self.ref.q
        foreign_numeraire = domestic_numeraire + growth_rate_of_underlying
        foreign_numeraire_dividend_yield = self.frf_r - foreign_numeraire

        # Once we have the foreign numeraire dividend yield calculated,
        # Follow the LT method. We can price the Quanto option using an American option with specific parameters.

<<<<<<< HEAD
        dt = _.T / n_steps; df = exp(-_.frf_r * dt)
        signCP = 1 if _.right.lower()[0] == 'c' else -1

        seed(_.px_spec.seed)
        S = _.ref.S0 * exp(cumsum(normal((_.frf_r-foreign_numeraire_dividend_yield- 0.5 * _.ref.vol ** 2) * dt, _.ref.vol * sqrt(dt), (n_steps + 1, n_paths)), axis=0)); S[0] = _.ref.S0
        payout = maximum(signCP * (S - _.K), 0); v = copy(payout)  # terminal payouts

        for i in range(n_steps - 1, 0, -1):    # American Option Valuation by Backwards Induction
            rg = polyfit(S[i], v[i + 1] * df, deg)      # fit 5th degree polynomial to PV of current inner values
            C = polyval(rg, S[i])              # continuation values.
            v[i] = where(payout[i] > C, payout[i], v[i + 1] * df)  # exercise decision
        v[0] = v[1] * df
        self.px_spec.add(px=float(mean(v[0])))
=======
        dt = _.T / n_steps; df = np.exp(-_.frf_r * dt)
        signCP = 1 if _.right.lower()[0] == 'c' else -1

        rnd.seed(_.px_spec.seed)
        S = _.ref.S0 * np.exp\
            (np.cumsum(rnd.normal((_.frf_r-foreign_numeraire_dividend_yield- 0.5 * _.ref.vol ** 2) * dt,\
                                  _.ref.vol * np.sqrt(dt), (n_steps + 1, n_paths)), axis=0)); S[0] = _.ref.S0
        payout = np.maximum(signCP * (S - _.K), 0); v = np.copy(payout)  # terminal payouts

        for i in range(n_steps - 1, 0, -1):    # American Option Valuation by Backwards Induction
            rg = np.polyfit(S[i], v[i + 1] * df, deg)      # fit 5th degree polynomial to PV of current inner values
            C = np.polyval(rg, S[i])              # continuation values.
            v[i] = np.where(payout[i] > C, payout[i], v[i + 1] * df)  # exercise decision
        v[0] = v[1] * df
        self.px_spec.add(px=float(np.mean(v[0])))
>>>>>>> 293945dd

        return self

    def _calc_FD(self):
        """ Internal function for option valuation.

        Returns
        -------
        self: Quanto

        .. sectionauthor::

        Note
        ----

        """

        return self
<|MERGE_RESOLUTION|>--- conflicted
+++ resolved
@@ -1,15 +1,7 @@
-<<<<<<< HEAD
-from OptionValuation import OptionValuation, PriceSpec, Stock
-from American import American
-from math import *
-from numpy import *
-from numpy.random import *
-=======
 from OptionValuation import *
 from American import *
 import numpy as np
 import numpy.random as rnd
->>>>>>> 293945dd
 
 
 class Quanto(OptionValuation):
@@ -46,14 +38,10 @@
         -------
         self : Quanto
 
-<<<<<<< HEAD
-        .. sectionauthor:: Patrick Granahan, Runmin Zhang
-=======
 
         Authors
         -------
         Patrick Granahan, Runmin Zhang
->>>>>>> 293945dd
 
         Notes
         -----
@@ -71,41 +59,8 @@
         >>> o.px_spec.ref_tree # doctest: +ELLIPSIS
         ((1199.999999999993,), (1158.3148318698472, 1243.1853243866492), ... 38364.96926881886, 41175.99589789209))
 
-<<<<<<< HEAD
-        >>> o.calc_px(method='LT', nsteps=100, keep_hist=False)
-        Quanto
-        K: 1200
-        T: 2
-        _right: call
-        _signCP: 1
-        frf_r: 0.05
-        px_spec: PriceSpec
-          LT_specs:
-            a: 1.0003000450045003
-            d: 0.965262359891545
-            df_T: 0.9048374180359595
-            df_dt: 0.999000499833375
-            dt: 0.02
-            p: 0.49540447909174495
-            u: 1.0359877703222138
-          keep_hist: false
-          method: LT
-          nsteps: 100
-          px: 172.20505562521683
-          sub_method: binomial tree; Hull Ch.13
-        ref: Stock
-          S0: 1200
-          curr: -
-          desc: -
-          q: 0.015
-          tkr: -
-          vol: 0.25
-        rf_r: 0.03
-        seed0: -
-=======
         >>> o.calc_px(method='LT', nsteps=100, keep_hist=False) # doctest: +ELLIPSIS,+NORMALIZE_WHITESPACE
         Quanto...px: 172.205...
->>>>>>> 293945dd
         <BLANKLINE>
 
         Calculate the price of a Quanto option. This example comes from Hull ch.30, problem.30.9.b (p.704)
@@ -126,12 +81,8 @@
         >>> import matplotlib.pyplot as plt
         >>> plt.show()
 
-<<<<<<< HEAD
-
-=======
         MC Examples
         -----------
->>>>>>> 293945dd
         Calculate the price of a Quanto option using MC method. This example comes from Hull ch.30, ex.30.5 (p.701-702)
         >>> s = Stock(S0=1200, vol=.25, q=0.015)
         >>> o = Quanto(ref=s, right='call', K=1200, T=2, rf_r=.03, frf_r=0.05)
@@ -147,26 +98,16 @@
         Example of option price convergence (MC method) with increasing paths
         >>> from pandas import Series
         >>> expiries = range(1,11)
-<<<<<<< HEAD
-        >>> O = Series([o.update(T=t).calc_px(method='MC', nsteps=100, npaths=5000, vol_ex=0.12, correlation=0.2).px_spec.px for t in expiries], expiries)
-=======
         >>> O = Series([o.update(T=t).calc_px(method='MC', nsteps=100, npaths=5000, vol_ex=0.12, correlation=0.2)\
         .px_spec.px for t in expiries], expiries)
->>>>>>> 293945dd
         >>> O.plot(grid=1, title='MC Method: Price vs expiry (in years)') # doctest: +ELLIPSIS
         <matplotlib.axes._subplots.AxesSubplot object at ...>
         >>> import matplotlib.pyplot as plt
         >>> plt.show()
 
         """
-<<<<<<< HEAD
-        self.px_spec = PriceSpec(method=method, nsteps=nsteps, npaths=npaths, keep_hist=keep_hist,
-                                 vol_ex=vol_ex, correlation=correlation,seed=1,deg=deg)
-        return getattr(self, '_calc_' + method.upper())()
-=======
         return super().calc_px(method=method, nsteps=nsteps, \
                                npaths=npaths, keep_hist=keep_hist,vol_ex=vol_ex, correlation=correlation,seed=1,deg=deg)
->>>>>>> 293945dd
 
     def _calc_LT(self):
         """ Internal function for option valuation.
@@ -257,21 +198,6 @@
         # Once we have the foreign numeraire dividend yield calculated,
         # Follow the LT method. We can price the Quanto option using an American option with specific parameters.
 
-<<<<<<< HEAD
-        dt = _.T / n_steps; df = exp(-_.frf_r * dt)
-        signCP = 1 if _.right.lower()[0] == 'c' else -1
-
-        seed(_.px_spec.seed)
-        S = _.ref.S0 * exp(cumsum(normal((_.frf_r-foreign_numeraire_dividend_yield- 0.5 * _.ref.vol ** 2) * dt, _.ref.vol * sqrt(dt), (n_steps + 1, n_paths)), axis=0)); S[0] = _.ref.S0
-        payout = maximum(signCP * (S - _.K), 0); v = copy(payout)  # terminal payouts
-
-        for i in range(n_steps - 1, 0, -1):    # American Option Valuation by Backwards Induction
-            rg = polyfit(S[i], v[i + 1] * df, deg)      # fit 5th degree polynomial to PV of current inner values
-            C = polyval(rg, S[i])              # continuation values.
-            v[i] = where(payout[i] > C, payout[i], v[i + 1] * df)  # exercise decision
-        v[0] = v[1] * df
-        self.px_spec.add(px=float(mean(v[0])))
-=======
         dt = _.T / n_steps; df = np.exp(-_.frf_r * dt)
         signCP = 1 if _.right.lower()[0] == 'c' else -1
 
@@ -287,7 +213,6 @@
             v[i] = np.where(payout[i] > C, payout[i], v[i + 1] * df)  # exercise decision
         v[0] = v[1] * df
         self.px_spec.add(px=float(np.mean(v[0])))
->>>>>>> 293945dd
 
         return self
 
